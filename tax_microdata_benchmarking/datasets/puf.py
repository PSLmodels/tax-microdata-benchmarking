--- conflicted
+++ resolved
@@ -179,12 +179,8 @@
     # Ignore f2441 (AMT form attached)
     # Ignore cmbtp (estimate of AMT income not in AGI)
     # Ignore k1bx14s and k1bx14p (partner self-employment income included in partnership and S-corp income)
-<<<<<<< HEAD
-
     qbi = np.maximum(0, puf.E00900 + puf.E26270 + puf.E02100 + puf.E27200)
     puf["w2_wages_from_qualified_business"] = qbi * W2_WAGES_SCALE
-=======
->>>>>>> 64114c1a
 
     # Remove aggregate records
     puf = puf[puf.MARS != 0]
