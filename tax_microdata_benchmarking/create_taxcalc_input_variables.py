"""
Construct tmd.csv, a Tax-Calculator-style input variable file for 2021.
"""

TAXYEAR = 2021
DO_REWEIGHTING = True
INITIAL_W2_WAGES_SCALE = 0.32051
INCLUDE_ORIGINAL_WEIGHTS = True

<<<<<<< HEAD
def create_variable_file(
    initial_pt_w2_wages_scale=0.184,
    create_from_scratch=False,
    write_file=True,
):
=======

def create_variable_file(write_file=True):
>>>>>>> 96593c85
    """
    Create Tax-Calculator-style input variable file for TAXYEAR.
    """
    import taxcalc as tc
    from tax_microdata_benchmarking.datasets.tmd import create_tmd_2021
    from tax_microdata_benchmarking.utils.qbi import (
        add_pt_w2_wages,
    )
    from tax_microdata_benchmarking.storage import STORAGE_FOLDER

    # construct dataframe containing input and output variables
<<<<<<< HEAD
    print(f"Creating {taxyear} PUF-ECPS file using initial pt_w2_wages_scale")
    vdf = create_tmd_2021()
    vdf.FLPDYR = taxyear
=======
    print(f"Creating {TAXYEAR} PUF-ECPS file assuming:")
    print(f"  DO_REWEIGHTING = {DO_REWEIGHTING}")
    print(f"  INITIAL_W2_WAGES_SCALE = {INITIAL_W2_WAGES_SCALE:.5f}")
    print(f"  INCLUDE_ORIGINAL_WEIGHTS = {INCLUDE_ORIGINAL_WEIGHTS}")
    vdf = create_puf_ecps_flat_file(
        target_year=TAXYEAR,
        reweight=DO_REWEIGHTING,
        pt_w2_wages_scale=INITIAL_W2_WAGES_SCALE,
        from_scratch=False,
    )
    vdf.FLPDYR = TAXYEAR
>>>>>>> 96593c85
    (vdf, pt_w2_wages_scale) = add_pt_w2_wages(vdf)
    abs_diff = abs(pt_w2_wages_scale - INITIAL_W2_WAGES_SCALE)
    if abs_diff > 1e-6:
        msg = (
            f"\nFINAL vs INITIAL scale diff = {abs_diff:.6f}"
            f"\n  INITIAL pt_w2_wages_scale = {INITIAL_W2_WAGES_SCALE:.6f}"
            f"\n    FINAL pt_w2_wages_scale = {pt_w2_wages_scale:.6f}"
        )
        raise ValueError(msg)
        # if abs_diff < 1e-3:
        #    print("WARNING:", msg[1:])
        # else:
        #    raise ValueError(msg)
    # streamline dataframe so that it includes only input variables
    rec = tc.Records(
        data=vdf,
        start_year=TAXYEAR,
        gfactors=None,
        weights=None,
        adjust_ratios=None,
    )
    weights = vdf.s006.copy()
    if DO_REWEIGHTING and write_file:
        original_weights = vdf.s006_original.copy()
    else:
        original_weights = vdf.s006.copy()
    vdf.drop(columns=rec.IGNORED_VARS, inplace=True)
    # round all float variables to nearest integer except for weights
    vdf = vdf.astype(int)
    vdf.s006 = weights
    if INCLUDE_ORIGINAL_WEIGHTS:
        vdf["s006_original"] = original_weights
    for var in ["e00200", "e00900", "e02100"]:
        vdf[var] = vdf[f"{var}p"] + vdf[f"{var}s"]
    # write streamlined variables dataframe to CSV-formatted file
    if write_file:
        tmd_csv_fname = STORAGE_FOLDER / "output" / "tmd.csv.gz"
        vdf.to_csv(tmd_csv_fname, index=False, float_format="%.2f")


if __name__ == "__main__":
    create_variable_file()<|MERGE_RESOLUTION|>--- conflicted
+++ resolved
@@ -7,16 +7,7 @@
 INITIAL_W2_WAGES_SCALE = 0.32051
 INCLUDE_ORIGINAL_WEIGHTS = True
 
-<<<<<<< HEAD
-def create_variable_file(
-    initial_pt_w2_wages_scale=0.184,
-    create_from_scratch=False,
-    write_file=True,
-):
-=======
-
 def create_variable_file(write_file=True):
->>>>>>> 96593c85
     """
     Create Tax-Calculator-style input variable file for TAXYEAR.
     """
@@ -28,11 +19,6 @@
     from tax_microdata_benchmarking.storage import STORAGE_FOLDER
 
     # construct dataframe containing input and output variables
-<<<<<<< HEAD
-    print(f"Creating {taxyear} PUF-ECPS file using initial pt_w2_wages_scale")
-    vdf = create_tmd_2021()
-    vdf.FLPDYR = taxyear
-=======
     print(f"Creating {TAXYEAR} PUF-ECPS file assuming:")
     print(f"  DO_REWEIGHTING = {DO_REWEIGHTING}")
     print(f"  INITIAL_W2_WAGES_SCALE = {INITIAL_W2_WAGES_SCALE:.5f}")
@@ -44,7 +30,6 @@
         from_scratch=False,
     )
     vdf.FLPDYR = TAXYEAR
->>>>>>> 96593c85
     (vdf, pt_w2_wages_scale) = add_pt_w2_wages(vdf)
     abs_diff = abs(pt_w2_wages_scale - INITIAL_W2_WAGES_SCALE)
     if abs_diff > 1e-6:
