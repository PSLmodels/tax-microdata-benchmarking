--- conflicted
+++ resolved
@@ -8,14 +8,8 @@
     IMPUTATION_RF_RNG_SEED,
     IMPUTATION_BETA_RNG_SEED,
     W2_WAGES_SCALE,
-<<<<<<< HEAD
-    REWEIGHT_MULTIPLIER_MIN,
-    REWEIGHT_MULTIPLIER_MAX,
-    REWEIGHT_DEVIATION_PENALTY,
-=======
     REWEIGHT_DEVIATION_PENALTY,
     ITMDED_GROW_RATE,
->>>>>>> eb57dbd5
 )
 from tax_microdata_benchmarking.storage import STORAGE_FOLDER
 
@@ -32,14 +26,8 @@
     print(f"  IMPUTATION_RF_RNG_SEED = {IMPUTATION_RF_RNG_SEED}")
     print(f"  IMPUTATION_BETA_RNG_SEED = {IMPUTATION_BETA_RNG_SEED}")
     print(f"  ASSUMED W2_WAGES_SCALE = {W2_WAGES_SCALE:.5f}")
-<<<<<<< HEAD
-    print(f"  REWEIGHT_MULTIPLIER_MIN = {REWEIGHT_MULTIPLIER_MIN:.3f}")
-    print(f"  REWEIGHT_MULTIPLIER_MAX = {REWEIGHT_MULTIPLIER_MAX:.3f}")
-    print(f"  REWEIGHT_DEVIATION_PENALTY = {REWEIGHT_DEVIATION_PENALTY:.3f}")
-=======
     print(f"  ASSUMED ITMDED_GROW_RATE = {ITMDED_GROW_RATE:.3f}")
     print(f"  WEIGHT_DEVIATION_PENALTY = {REWEIGHT_DEVIATION_PENALTY:.3f}")
->>>>>>> eb57dbd5
     vdf = create_tmd_2021()
     vdf.FLPDYR = TAXYEAR
     weights = vdf.s006.copy()
