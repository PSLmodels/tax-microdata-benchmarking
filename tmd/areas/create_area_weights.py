"""
Construct AREA_tmd_weights.csv.gz, a Tax-Calculator-style weights file
for FIRST_YEAR through LAST_YEAR for the specified sub-national AREA.

AREA prefix for state areas are the two lower-case character postal codes.
AREA prefix for congressional districts are the state prefix followed by
two digits (with a leading zero) identifying the district.  States with
only one congressional district have 00 as the two digits.
"""

import sys
import re
import time
import yaml
import numpy as np
import pandas as pd
from scipy.sparse import csr_matrix
from scipy.optimize import minimize, Bounds
import jax
import jax.numpy as jnp
from jax.experimental.sparse import BCOO
from tmd.storage import STORAGE_FOLDER
from tmd.areas import AREAS_FOLDER

FIRST_YEAR = 2021
LAST_YEAR = 2034
INFILE_PATH = STORAGE_FOLDER / "output" / "tmd.csv.gz"
POPFILE_PATH = STORAGE_FOLDER / "input" / "cbo_population_forecast.yaml"

# Tax-Calcultor calculated variable cache files:
TAXCALC_AGI_CACHE = STORAGE_FOLDER / "output" / "cached_c00100.npy"

PARAMS = {}

# default target parameters:
TARGET_RATIO_TOLERANCE = 0.0040  # what is considered hitting the target
DUMP_ALL_TARGET_DEVIATIONS = False  # set to True only for diagnostic work

# default regularization parameters:
DELTA_INIT_VALUE = 1.0e-9
DELTA_MAX_LOOPS = 1

# default optimization parameters:
OPTIMIZE_FTOL = 1e-9
OPTIMIZE_GTOL = 1e-9
OPTIMIZE_MAXITER = 5000
OPTIMIZE_IPRINT = 0  # 20 is a good diagnostic value; set to 0 for production
OPTIMIZE_RESULTS = False  # set to True to see complete optimization results


def valid_area(area: str):
    """
    Check validity of area string returning a boolean value.
    """
    # Census on which Congressional districts are based:
    # : cd_census_year = 2010 implies districts are for the 117th Congress
    # : cd_census_year = 2020 implies districts are for the 118th Congress
    cd_census_year = 2010
    # data in the state_info dictionary is taken from the following document:
    #  2020 Census Apportionment Results, April 26, 2021,
    #  Table C1. Number of Seats in
    #            U.S. House of Representatives by State: 1910 to 2020
    #  https://www.census.gov/data/tables/2020/dec/2020-apportionment-data.html
    state_info = {
        # number of Congressional districts per state indexed by cd_census_year
        "AL": {2020: 7, 2010: 7},
        "AK": {2020: 1, 2010: 1},
        "AZ": {2020: 9, 2010: 9},
        "AR": {2020: 4, 2010: 4},
        "CA": {2020: 52, 2010: 53},
        "CO": {2020: 8, 2010: 7},
        "CT": {2020: 5, 2010: 5},
        "DE": {2020: 1, 2010: 1},
        "DC": {2020: 0, 2010: 0},
        "FL": {2020: 28, 2010: 27},
        "GA": {2020: 14, 2010: 14},
        "HI": {2020: 2, 2010: 2},
        "ID": {2020: 2, 2010: 2},
        "IL": {2020: 17, 2010: 18},
        "IN": {2020: 9, 2010: 9},
        "IA": {2020: 4, 2010: 4},
        "KS": {2020: 4, 2010: 4},
        "KY": {2020: 6, 2010: 6},
        "LA": {2020: 6, 2010: 6},
        "ME": {2020: 2, 2010: 2},
        "MD": {2020: 8, 2010: 8},
        "MA": {2020: 9, 2010: 9},
        "MI": {2020: 13, 2010: 14},
        "MN": {2020: 8, 2010: 8},
        "MS": {2020: 4, 2010: 4},
        "MO": {2020: 8, 2010: 8},
        "MT": {2020: 2, 2010: 1},
        "NE": {2020: 3, 2010: 3},
        "NV": {2020: 4, 2010: 4},
        "NH": {2020: 2, 2010: 2},
        "NJ": {2020: 12, 2010: 12},
        "NM": {2020: 3, 2010: 3},
        "NY": {2020: 26, 2010: 27},
        "NC": {2020: 14, 2010: 13},
        "ND": {2020: 1, 2010: 1},
        "OH": {2020: 15, 2010: 16},
        "OK": {2020: 5, 2010: 5},
        "OR": {2020: 6, 2010: 5},
        "PA": {2020: 17, 2010: 18},
        "RI": {2020: 2, 2010: 2},
        "SC": {2020: 7, 2010: 7},
        "SD": {2020: 1, 2010: 1},
        "TN": {2020: 9, 2010: 9},
        "TX": {2020: 38, 2010: 36},
        "UT": {2020: 4, 2010: 4},
        "VT": {2020: 1, 2010: 1},
        "VA": {2020: 11, 2010: 11},
        "WA": {2020: 10, 2010: 10},
        "WV": {2020: 2, 2010: 3},
        "WI": {2020: 8, 2010: 8},
        "WY": {2020: 1, 2010: 1},
    }
    # check state_info validity
    assert len(state_info) == 50 + 1
    total = {2010: 0, 2020: 0}
    for _, seats in state_info.items():
        total[2010] += seats[2010]
        total[2020] += seats[2020]
    assert total[2010] == 435
    assert total[2020] == 435
    # conduct series of validity checks on specified area string
    # ... check that specified area string has expected length
    len_area_str = len(area)
    if not 2 <= len_area_str <= 5:
        sys.stderr.write(f": area '{area}' length is not in [2,5] range\n")
        return False
    # ... check first two characters of area string
    s_c = area[0:2]
    if not re.match(r"[a-z][a-z]", s_c):
        emsg = "begin with two lower-case letters"
        sys.stderr.write(f": area '{area}' must {emsg}\n")
        return False
    is_faux_area = re.match(r"[x-z][a-z]", s_c) is not None
    if not is_faux_area:
        if s_c.upper() not in state_info:
            sys.stderr.write(f": state '{s_c}' is unknown\n")
            return False
    # ... check state area assumption letter which is optional
    if len_area_str == 3:
        assump_char = area[2:3]
        if not re.match(r"[A-Z]", assump_char):
            emsg = "assumption character that is not an upper-case letter"
            sys.stderr.write(f": area '{area}' has {emsg}\n")
            return False
    if len_area_str <= 3:
        return True
<<<<<<< HEAD
    # if not a faux area
    s_c = area[0:2]
    scode = s_c.upper()
    if scode not in state_info:
        sys.stderr.write(f": state '{s_c}' is unknown\n")
        all_ok = False
    # check state congressional district number if appropriate
    if len(area) == 4:
        # assume CDs are based on 2010 Census (that is, 117th Congress)
        max_cdn = state_info[scode][2010]
        cdn = int(area[2:4])
        if max_cdn <= 1:
            if cdn != 0:
                sys.stderr.write(
                    f": use area '{s_c}00' for this one-district state\n"
                )
                all_ok = False
        else:  # if max_cdn >= 2
            if cdn < 1:
                sys.stderr.write(f": cd number '{cdn}' is less than one\n")
                all_ok = False
            if cdn > max_cdn:
                sys.stderr.write(f": cd number '{cdn}' exceeds {max_cdn}\n")
                all_ok = False
    return all_ok
=======
    # ... check Congressional district area string
    if not re.match(r"\d\d", area[2:4]):
        emsg = "have two numbers after the state code"
        sys.stderr.write(f": area '{area}' must {emsg}\n")
        return False
    if is_faux_area:
        max_cdnum = 99
    else:
        max_cdnum = state_info[s_c.upper()][cd_census_year]
    cdnum = int(area[2:4])
    if max_cdnum <= 1:
        if cdnum != 0:
            sys.stderr.write(
                f": use area '{s_c}00' for this one-district state\n"
            )
            return False
    else:  # if max_cdnum >= 2
        if cdnum > max_cdnum:
            sys.stderr.write(f": cd number '{cdnum}' exceeds {max_cdnum}\n")
            return False
    # ... check district area assumption character which is optional
    if len_area_str == 5:
        assump_char = area[4:5]
        if not re.match(r"[A-Z]", assump_char):
            emsg = "assumption character that is not an upper-case letter"
            sys.stderr.write(f": area '{area}' has {emsg}\n")
            return False
    return True
>>>>>>> ba065bd8


def all_taxcalc_variables():
    """
    Return all read and needed calc Tax-Calculator variables in pd.DataFrame.
    """
    vdf = pd.read_csv(INFILE_PATH)
    vdf["c00100"] = np.load(TAXCALC_AGI_CACHE)
    assert np.all(vdf.s006 > 0), "Not all weights are positive"
    return vdf


def prepared_data(area: str, vardf: pd.DataFrame):
    """
    Construct numpy 2-D target matrix and 1-D target array for
    specified area using specified vardf.  Also, compute initial
    weights scaling factor for specified area.  Return all three
    as a tuple.
    """
    national_population = (vardf.s006 * vardf.XTOT).sum()
    numobs = len(vardf)
    targets_file = AREAS_FOLDER / "targets" / f"{area}_targets.csv"
    tdf = pd.read_csv(targets_file, comment="#")
    tm_tuple = ()
    ta_list = []
    row_num = 1
    for row in tdf.itertuples(index=False):
        row_num += 1
        line = f"{area}:L{row_num}"
        # construct target amount for this row
        unscaled_target = row.target
        if unscaled_target == 0:
            unscaled_target = 1.0
        scale = 1.0 / unscaled_target
        scaled_target = unscaled_target * scale
        ta_list.append(scaled_target)
        # confirm that row_num 2 contains the area population target
        if row_num == 2:
            bool_list = [
                row.varname == "XTOT",
                row.count == 0,
                row.scope == 0,
                row.agilo < -8e99,
                row.agihi > 8e99,
                row.fstatus == 0,
            ]
            assert all(
                bool_list
            ), f"{line} does not contain the area population target"
            initial_weights_scale = row.target / national_population
        # construct variable array for this target
        assert (
            row.count >= 0 and row.count <= 4
        ), f"count value {row.count} not in [0,4] range on {line}"
        if row.count == 0:  # tabulate $ variable amount
            unmasked_varray = vardf[row.varname].astype(float)
<<<<<<< HEAD
        else:
            unmasked_varray = np.ones(numobs, dtype=float) # djb all counts are simply counts of returns, not counts of returns that have a given item
=======
        elif row.count == 1:  # count units with any variable amount
            unmasked_varray = (vardf[row.varname] > -np.inf).astype(float)
        elif row.count == 2:  # count only units with non-zero variable amount
            unmasked_varray = (vardf[row.varname] != 0).astype(float)
        elif row.count == 3:  # count only units with positive variable amount
            unmasked_varray = (vardf[row.varname] > 0).astype(float)
        elif row.count == 4:  # count only units with negative variable amount
            unmasked_varray = (vardf[row.varname] < 0).astype(float)
>>>>>>> ba065bd8
        mask = np.ones(numobs, dtype=int)
        assert (
            row.scope >= 0 and row.scope <= 2
        ), f"scope value {row.scope} not in [0,2] range on {line}"
        if row.scope == 1:
            mask *= vardf.data_source == 1  # PUF records
        elif row.scope == 2:
            mask *= vardf.data_source == 0  # CPS records
        in_agi_bin = (vardf.c00100 >= row.agilo) & (vardf.c00100 < row.agihi)
        mask *= in_agi_bin
        assert (
            row.fstatus >= 0 and row.fstatus <= 5
        ), f"fstatus value {row.fstatus} not in [0,5] range on {line}"
        if row.fstatus > 0:
            mask *= vardf.MARS == row.fstatus
        scaled_masked_varray = mask * unmasked_varray * scale
        tm_tuple = tm_tuple + (scaled_masked_varray,)
        # print(f"row_num {row_num}")
        # print(f"mask.shape {mask.shape}")
        # print(f"scaled_masked_varray.shape {scaled_masked_varray.shape}")
        if row_num == 11:
            print(f"...row_num {row_num}")
            print(f"...row.target {row.target}")
            print(f"...unscaled_target {unscaled_target}")
            print(f"...national_population {national_population}")
            print(f"...scale {scale}")
            print(f"...scaled_target {scaled_target}")
            print("...Examine masking info...")
            print("...unmasked_varray:...")
            np.savetxt(AREAS_FOLDER / 'unmasked_varray.csv', unmasked_varray, delimiter=',')
            print("...mask:...")
            np.savetxt(AREAS_FOLDER / 'mask.csv', mask, delimiter=',')
            print("...second, scaled_masked_varray...")
            np.savetxt(AREAS_FOLDER / 'scaled_masked_varray.csv', scaled_masked_varray, delimiter=',')    
    # construct target matrix and target array and return as tuple
    scale_factor = 1.0  # as high as 1e9 works just fine
    # for i, element in enumerate(tm_tuple):
    #     print(f"Element {i}: len = {len(element)}")
    target_matrix = np.vstack(tm_tuple).T * scale_factor
    target_array = np.array(ta_list) * scale_factor
    print(f"target_matrix.shape {target_matrix.shape}")
    print(f"target_array.shape {target_array.shape}")
    return (
        target_matrix,
        target_array,
        initial_weights_scale,
    )


def target_misses(wght, target_matrix, target_array):
    """
    Return number of target misses for the specified weight array and a
    string containing size of each actual/expect target miss as a tuple.
    """
    actual = np.dot(wght, target_matrix)
    tratio = actual / target_array
    tol = PARAMS.get("target_ratio_tolerance", TARGET_RATIO_TOLERANCE)
    lob = 1.0 - tol
    hib = 1.0 + tol
    num = ((tratio < lob) | (tratio >= hib)).sum()
    mstr = ""
    if num > 0:
        for tnum, ratio in enumerate(tratio):
            if ratio < lob or ratio >= hib:
                mstr += (
                    f"  ::::TARGET{(tnum + 1):03d}:ACT/EXP,lob,hib="
                    f"  {ratio:.6f}  {lob:.6f}  {hib:.6f}\n"
                )
    return (num, mstr)


def target_rmse(wght, target_matrix, target_array, out, delta=None):
    """
    Return RMSE of the target deviations given specified arguments.
    """
    act = np.dot(wght, target_matrix)
    act_minus_exp = act - target_array
    ratio = act / target_array
    min_ratio = np.min(ratio)
    max_ratio = np.max(ratio)
    dump = PARAMS.get("dump_all_target_deviations", DUMP_ALL_TARGET_DEVIATIONS)
    if dump:
        for tnum, ratio_ in enumerate(ratio):
            out.write(
                f"TARGET{(tnum + 1):03d}:ACT-EXP,ACT/EXP= "
                f"{act_minus_exp[tnum]:16.9e}, {ratio_:.3f}\n"
            )
    # show distribution of target ratios
    tol = PARAMS.get("target_ratio_tolerance", TARGET_RATIO_TOLERANCE)
    bins = [
        0.0,
        0.4,
        0.8,
        0.9,
        0.99,
        1.0 - tol,
        1.0 + tol,
        1.01,
        1.1,
        1.2,
        1.6,
        2.0,
        3.0,
        4.0,
        5.0,
        np.inf,
    ]
    tot = ratio.size
    out.write(f"DISTRIBUTION OF TARGET ACT/EXP RATIOS (n={tot}):\n")
    if delta is not None:
        out.write(f"  with REGULARIZATION_DELTA= {delta:e}\n")
    header = (
        "low bin ratio    high bin ratio"
        "    bin #    cum #     bin %     cum %\n"
    )
    out.write(header)
    cutout = pd.cut(ratio, bins, right=False, precision=6)
    count = pd.Series(cutout).value_counts().sort_index().to_dict()
    cum = 0
    for interval, num in count.items():
        cum += num
        if cum == 0:
            continue
        line = (
            f">={interval.left:13.6f}, <{interval.right:13.6f}:"
            f"  {num:6d}   {cum:6d}   {num/tot:7.2%}   {cum/tot:7.2%}\n"
        )
        out.write(line)
        if cum == tot:
            break
    # write minimum and maximum ratio values
    line = f"MINIMUM VALUE OF TARGET ACT/EXP RATIO = {min_ratio:.3f}\n"
    out.write(line)
    line = f"MAXIMUM VALUE OF TARGET ACT/EXP RATIO = {max_ratio:.3f}\n"
    out.write(line)
    # return RMSE of ACT-EXP targets
    return np.sqrt(np.mean(np.square(act_minus_exp)))


def objective_function(x, *args):
    """
    Objective function for minimization.
    Search for NOTE in this file for methodological details.
    https://web.stanford.edu/~boyd/cvxbook/bv_cvxbook.pdf#page=320
    """
    A, b, delta = args  # A is a jax sparse matrix
    ssq_target_deviations = jnp.sum(jnp.square(A @ x - b))
    ssq_weight_deviations = jnp.sum(jnp.square(x - 1.0))
    return ssq_target_deviations + delta * ssq_weight_deviations


JIT_FVAL_AND_GRAD = jax.jit(jax.value_and_grad(objective_function))


def weight_ratio_distribution(ratio, delta, out):
    """
    Print distribution of post-optimized to pre-optimized weight ratios.
    """
    bins = [
        0.0,
        1e-6,
        0.1,
        0.2,
        0.5,
        0.8,
        0.85,
        0.9,
        0.95,
        1.0,
        1.05,
        1.1,
        1.15,
        1.2,
        2.0,
        5.0,
        1e1,
        1e2,
        1e3,
        1e4,
        1e5,
        np.inf,
    ]
    tot = ratio.size
    out.write(f"DISTRIBUTION OF AREA/US WEIGHT RATIO (n={tot}):\n")
    out.write(f"  with REGULARIZATION_DELTA= {delta:e}\n")
    header = (
        "low bin ratio    high bin ratio"
        "    bin #    cum #     bin %     cum %\n"
    )
    out.write(header)
    cutout = pd.cut(ratio, bins, right=False, precision=6)
    count = pd.Series(cutout).value_counts().sort_index().to_dict()
    cum = 0
    for interval, num in count.items():
        cum += num
        if cum == 0:
            continue
        line = (
            f">={interval.left:13.6f}, <{interval.right:13.6f}:"
            f"  {num:6d}   {cum:6d}   {num/tot:7.2%}   {cum/tot:7.2%}\n"
        )
        out.write(line)
        if cum == tot:
            break
    # write RMSE of area/us weight ratio deviations from one
    rmse = np.sqrt(np.mean(np.square(ratio - 1.0)))
    line = f"RMSE OF AREA/US WEIGHT RATIO DEVIATIONS FROM ONE = {rmse:e}\n"
    out.write(line)


# -- High-level logic of the script:


def create_area_weights_file(
    area: str,
    write_log: bool = True,
    write_file: bool = True,
):
    """
    Create Tax-Calculator-style weights file for FIRST_YEAR through LAST_YEAR
    for specified area using information in area targets CSV file.
    Write log file if write_log=True, otherwise log is written to stdout.
    Write weights file if write_file=True, otherwise just do calculations.
    """
    # remove any existing log or weights files
    awpath = AREAS_FOLDER / "weights" / f"{area}_tmd_weights.csv.gz"
    awpath.unlink(missing_ok=True)
    logpath = AREAS_FOLDER / "weights" / f"{area}.log"
    logpath.unlink(missing_ok=True)

    # specify log output device
    if write_log:
        out = open(logpath, "w", encoding="utf-8")
    else:
        out = sys.stdout
    if write_file:
        out.write(f"CREATING WEIGHTS FILE FOR AREA {area} ...\n")
    else:
        out.write(f"DOING JUST WEIGHTS FILE CALCS FOR AREA {area} ...\n")

    # configure jax library
    jax.config.update("jax_platform_name", "cpu")  # ignore GPU/TPU if present
    jax.config.update("jax_enable_x64", True)  # use double precision floats

    # read optional parameters file
    global PARAMS
    PARAMS = {}
    pfile = f"{area}_params.yaml"
    params_file = AREAS_FOLDER / "targets" / pfile
    if params_file.exists():
        with open(params_file, "r", encoding="utf-8") as paramfile:
            PARAMS = yaml.safe_load(paramfile.read())
        exp_params = [
            "target_ratio_tolerance",
            "iprint",
            "dump_all_target_deviations",
            "delta_init_value",
            "delta_max_loops",
        ]
        if len(PARAMS) > len(exp_params):
            nump = len(exp_params)
            out.write(
                f"ERROR: {pfile} must contain no more than {nump} parameters\n"
                f"IGNORING CONTENTS OF {pfile}\n"
            )
            PARAMS = {}
        else:
            act_params = list(PARAMS.keys())
            all_ok = True
            if len(set(act_params)) != len(act_params):
                all_ok = False
                out.write(f"ERROR: {pfile} contains duplicate parameter\n")
            for param in act_params:
                if param not in exp_params:
                    all_ok = False
                    out.write(
                        f"ERROR: {pfile} parameter {param} is not expected\n"
                    )
            if not all_ok:
                out.write(f"IGNORING CONTENTS OF {pfile}\n")
                PARAMS = {}
        if PARAMS:
            out.write(f"USING CUSTOMIZED PARAMETERS IN {pfile}\n")

    # construct variable matrix and target array and weights_scale
    vdf = all_taxcalc_variables()
    target_matrix, target_array, weights_scale = prepared_data(area, vdf)
    wght_us = np.array(vdf.s006 * weights_scale)
    out.write("INITIAL WEIGHTS STATISTICS:\n")
    out.write(f"sum of national weights = {vdf.s006.sum():e}\n")
    out.write(f"area weights_scale = {weights_scale:e}\n")
    num_weights = len(wght_us)
    num_targets = len(target_array)
    out.write(f"USING {area}_targets.csv FILE WITH {num_targets} TARGETS\n")
    tolstr = "ASSUMING TARGET_RATIO_TOLERANCE"
    tol = PARAMS.get("target_ratio_tolerance", TARGET_RATIO_TOLERANCE)
    out.write(f"{tolstr} = {tol:.6f}\n")
    rmse = target_rmse(wght_us, target_matrix, target_array, out)
    out.write(f"US_PROPORTIONALLY_SCALED_TARGET_RMSE= {rmse:.9e}\n")
    density = np.count_nonzero(target_matrix) / target_matrix.size
    out.write(f"target_matrix sparsity ratio = {(1.0 - density):.3f}\n")

    # optimize weight ratios by minimizing the sum of squared deviations
    # of area-to-us weight ratios from one such that the optimized ratios
    # hit all of the area targets
    #
    # NOTE: This is a bi-criterion minimization problem that can be
    #       solved using regularization methods.  For background,
    #       consult Stephen Boyd and Lieven Vandenberghe, Convex
    #       Optimization, Cambridge University Press, 2004, in
    #       particular equation (6.9) on page 306 (see LINK below).
    #       Our problem is exactly the same as (6.9) except that
    #       we measure x deviations from one rather than from zero.
    # LINK: https://web.stanford.edu/~boyd/cvxbook/bv_cvxbook.pdf#page=320
    #
    A_dense = (target_matrix * wght_us[:, np.newaxis]).T
    A = BCOO.from_scipy_sparse(csr_matrix(A_dense))  # A is JAX sparse matrix
    b = target_array
    delta = PARAMS.get("delta_init_values", DELTA_INIT_VALUE)
    max_loop = PARAMS.get("delta_max_loops", DELTA_MAX_LOOPS)
    if max_loop > 1:
        delta_loop_decrement = delta / (max_loop - 1)
    else:
        delta_loop_decrement = delta
    out.write(
        "OPTIMIZE WEIGHT RATIOS POSSIBLY IN A REGULARIZATION LOOP\n"
        f"  where initial REGULARIZATION DELTA value is {delta:e}\n"
    )
    if max_loop > 1:
        out.write(f"  and there are at most {max_loop} REGULARIZATION LOOPS\n")
    else:
        out.write("  and there is only one REGULARIZATION LOOP\n")
    out.write(f"  and where target_matrix.shape= {target_matrix.shape}\n")
    # ... specify possibly customized value of iprint
    if write_log:
        iprint = OPTIMIZE_IPRINT
    else:
        iprint = PARAMS.get("iprint", OPTIMIZE_IPRINT)
    # ... reduce value of regularization delta if not all targets are hit
    loop = 1
    delta = DELTA_INIT_VALUE
    wght0 = np.ones(num_weights)
    while loop <= max_loop:
        time0 = time.time()
        res = minimize(
            fun=JIT_FVAL_AND_GRAD,  # objective function and its gradient
            x0=wght0,  # initial guess for weight ratios
            jac=True,  # use gradient from JIT_FVAL_AND_GRAD function
            args=(A, b, delta),  # fixed arguments of objective function
            method="L-BFGS-B",  # use L-BFGS-B algorithm
            bounds=Bounds(0.0, np.inf),  # consider only non-negative weights
            options={
                "maxiter": OPTIMIZE_MAXITER,
                "ftol": OPTIMIZE_FTOL,
                "gtol": OPTIMIZE_GTOL,
                "iprint": iprint,
                "disp": False if iprint == 0 else None,
            },
        )
        time1 = time.time()
        wght_area = res.x * wght_us
        misses, minfo = target_misses(wght_area, target_matrix, target_array)
        if write_log:
            out.write(
                f"  ::loop,delta,misses:   {loop}" f"   {delta:e}   {misses}\n"
            )
        else:
            out.write(
                f"  ::loop,delta,misses,exectime(secs):   {loop}"
                f"   {delta:e}   {misses}   {(time1 - time0):.1f}\n"
            )
        if misses == 0 or res.success is False:
            break  # out of regularization delta loop
        # show magnitude of target misses
        out.write(minfo)
        # prepare for next regularization delta loop
        loop += 1
        delta -= delta_loop_decrement
        if delta < 1e-20:
            delta = 0.0
    # ... show regularization/optimization results
    if write_log:
        res_summary = (
            f">>> final delta loop"
            f" iterations={res.nit}  success={res.success}\n"
            f">>> message: {res.message}\n"
            f">>> L-BFGS-B optimized objective function value: {res.fun:.9e}\n"
        )
    else:
        res_summary = (
            f">>> final delta loop exectime= {(time1-time0):.1f} secs"
            f"  iterations={res.nit}  success={res.success}\n"
            f">>> message: {res.message}\n"
            f">>> L-BFGS-B optimized objective function value: {res.fun:.9e}\n"
        )
    out.write(res_summary)
    if OPTIMIZE_RESULTS:
        out.write(">>> full final delta loop optimization results:\n")
        for key in res.keys():
            out.write(f"    {key}: {res.get(key)}\n")
    wght_area = res.x * wght_us
    misses, minfo = target_misses(wght_area, target_matrix, target_array)
    out.write(f"AREA-OPTIMIZED_TARGET_MISSES= {misses}\n")
    if misses > 0:
        out.write(minfo)
    rmse = target_rmse(wght_area, target_matrix, target_array, out, delta)
    out.write(f"AREA-OPTIMIZED_TARGET_RMSE= {rmse:.9e}\n")
    weight_ratio_distribution(res.x, delta, out)
    print("...writing weight ratios...")
    np.savetxt(AREAS_FOLDER / 'xvalues.csv', res.x, delimiter=',')

    if write_log:
        out.close()
    if not write_file:
        return 0

    # write area weights file extrapolating using national population forecast
    # ... get population forecast
    with open(POPFILE_PATH, "r", encoding="utf-8") as pfile:
        pop = yaml.safe_load(pfile.read())
    # ... set FIRST_YEAR weights
    weights = wght_area
    # ... construct dictionary of scaled-up weights by year
    wdict = {f"WT{FIRST_YEAR}": weights}
    cum_pop_growth = 1.0
    for year in range(FIRST_YEAR + 1, LAST_YEAR + 1):
        annual_pop_growth = pop[year] / pop[year - 1]
        cum_pop_growth *= annual_pop_growth
        wght = weights.copy() * cum_pop_growth
        wdict[f"WT{year}"] = wght
    # ... write weights to CSV-formatted file
    wdf = pd.DataFrame.from_dict(wdict)
    wdf.to_csv(awpath, index=False, float_format="%.5f", compression="gzip")

    return 0


if __name__ == "__main__":
    if len(sys.argv) != 2:
        sys.stderr.write(
            "ERROR: exactly one command-line argument is required\n"
        )
        sys.exit(1)
    area_code = sys.argv[1]
    if not valid_area(area_code):
        sys.stderr.write(f"ERROR: {area_code} is not valid\n")
        sys.exit(1)
    tfile = f"{area_code}_targets.csv"
    target_file = AREAS_FOLDER / "targets" / tfile
    if not target_file.exists():
        sys.stderr.write(
            f"ERROR: {tfile} file not in tmd/areas/targets folder\n"
        )
        sys.exit(1)
    RCODE = create_area_weights_file(
        area_code,
        write_log=False,
        write_file=True,
    )
    sys.exit(RCODE)<|MERGE_RESOLUTION|>--- conflicted
+++ resolved
@@ -149,33 +149,6 @@
             return False
     if len_area_str <= 3:
         return True
-<<<<<<< HEAD
-    # if not a faux area
-    s_c = area[0:2]
-    scode = s_c.upper()
-    if scode not in state_info:
-        sys.stderr.write(f": state '{s_c}' is unknown\n")
-        all_ok = False
-    # check state congressional district number if appropriate
-    if len(area) == 4:
-        # assume CDs are based on 2010 Census (that is, 117th Congress)
-        max_cdn = state_info[scode][2010]
-        cdn = int(area[2:4])
-        if max_cdn <= 1:
-            if cdn != 0:
-                sys.stderr.write(
-                    f": use area '{s_c}00' for this one-district state\n"
-                )
-                all_ok = False
-        else:  # if max_cdn >= 2
-            if cdn < 1:
-                sys.stderr.write(f": cd number '{cdn}' is less than one\n")
-                all_ok = False
-            if cdn > max_cdn:
-                sys.stderr.write(f": cd number '{cdn}' exceeds {max_cdn}\n")
-                all_ok = False
-    return all_ok
-=======
     # ... check Congressional district area string
     if not re.match(r"\d\d", area[2:4]):
         emsg = "have two numbers after the state code"
@@ -204,7 +177,6 @@
             sys.stderr.write(f": area '{area}' has {emsg}\n")
             return False
     return True
->>>>>>> ba065bd8
 
 
 def all_taxcalc_variables():
@@ -261,10 +233,6 @@
         ), f"count value {row.count} not in [0,4] range on {line}"
         if row.count == 0:  # tabulate $ variable amount
             unmasked_varray = vardf[row.varname].astype(float)
-<<<<<<< HEAD
-        else:
-            unmasked_varray = np.ones(numobs, dtype=float) # djb all counts are simply counts of returns, not counts of returns that have a given item
-=======
         elif row.count == 1:  # count units with any variable amount
             unmasked_varray = (vardf[row.varname] > -np.inf).astype(float)
         elif row.count == 2:  # count only units with non-zero variable amount
@@ -273,7 +241,6 @@
             unmasked_varray = (vardf[row.varname] > 0).astype(float)
         elif row.count == 4:  # count only units with negative variable amount
             unmasked_varray = (vardf[row.varname] < 0).astype(float)
->>>>>>> ba065bd8
         mask = np.ones(numobs, dtype=int)
         assert (
             row.scope >= 0 and row.scope <= 2
