"""
Generate tmd/storage/output/cached_*.npy files for TAX_YEAR.
"""

import numpy as np
import taxcalc as tc
from tmd.storage import STORAGE_FOLDER, CACHED_TAXCALC_VARIABLES

TAX_YEAR = 2021

INFILE_PATH = STORAGE_FOLDER / "output" / "tmd.csv.gz"
WTFILE_PATH = STORAGE_FOLDER / "output" / "tmd_weights.csv.gz"
GFFILE_PATH = STORAGE_FOLDER / "output" / "tmd_growfactors.csv"


def create_cached_files():
    """
    Create a Numpy binary file containing FIRST_YEAR values
    for each variable in the CACHED_TAXCALC_VARIABLES list.
    """
    # calculate all Tax-Calculator variables for TAX_YEAR
    pol = tc.Policy()
    rec = tc.Records.tmd_constructor(
        data_path=INFILE_PATH,
        weights_path=WTFILE_PATH,
        growfactors_path=GFFILE_PATH,
        exact_calculations=True,
    )
    calc = tc.Calculator(policy=pol, records=rec)
    calc.advance_to_year(TAX_YEAR)
    calc.calc_all()

<<<<<<< HEAD
=======
    # cache all variables to aid in areas examination
>>>>>>> bb2c7d98
    calc.dataframe(variable_list=None, all_vars=True).to_csv(
        STORAGE_FOLDER / "output" / "cached_allvars.csv", index=None
    )

    # write each variable in CACHED_TAXCALC_VARIABLES list to a binary file
    for vname in CACHED_TAXCALC_VARIABLES:
        varray = calc.array(vname)
        fpath = STORAGE_FOLDER / "output" / f"cached_{vname}.npy"
        np.save(fpath, varray, allow_pickle=False)

    # provide timestamp for Makefile
    fpath = STORAGE_FOLDER / "output" / "cached_files"
    with open(fpath, "w", encoding="utf-8") as cfiles:
        cfiles.write("  ")

    return 0


if __name__ == "__main__":
    create_cached_files()<|MERGE_RESOLUTION|>--- conflicted
+++ resolved
@@ -30,10 +30,7 @@
     calc.advance_to_year(TAX_YEAR)
     calc.calc_all()
 
-<<<<<<< HEAD
-=======
     # cache all variables to aid in areas examination
->>>>>>> bb2c7d98
     calc.dataframe(variable_list=None, all_vars=True).to_csv(
         STORAGE_FOLDER / "output" / "cached_allvars.csv", index=None
     )
